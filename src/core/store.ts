import type { Atom, WritableAtom } from './atom'
import {
  cancelSuspensePromise,
  createSuspensePromise,
  isEqualSuspensePromise,
  isSuspensePromise,
  isSuspensePromiseAlreadyCancelled,
} from './suspensePromise'
import type { SuspensePromise } from './suspensePromise'

type ResolveType<T> = T extends Promise<infer V> ? V : T

type AnyAtom = Atom<unknown>
type AnyWritableAtom = WritableAtom<unknown, unknown, void | Promise<void>>
type OnUnmount = () => void
type WriteGetter = Parameters<WritableAtom<unknown, unknown>['write']>[0]
type Setter = Parameters<WritableAtom<unknown, unknown>['write']>[1]

const hasInitialValue = <T extends Atom<unknown>>(
  atom: T
): atom is T & (T extends Atom<infer Value> ? { init: Value } : never) =>
  'init' in atom

type ReadError = unknown
type Revision = number
type InvalidatedRevision = number
type ReadDependencies = Map<AnyAtom, Revision>

// immutable atom state
export type AtomState<Value = unknown> = {
<<<<<<< HEAD
  e?: ReadError
  p?: SuspensePromise
  v?: ResolveType<Value>
=======
>>>>>>> 985872e8
  r: Revision
  i?: InvalidatedRevision
  d: ReadDependencies
} & ({ e: ReadError } | { p: SuspensePromise } | { v: ResolveType<Value> })

export type VersionObject = { p?: VersionObject }

type Listeners = Set<(version?: VersionObject) => void>
type Dependents = Set<AnyAtom>
type Mounted = {
  l: Listeners
  d: Dependents
  u?: OnUnmount
}

// for debugging purpose only
type StateListener = (updatedAtom: AnyAtom, isNewAtom: boolean) => void
type MountedAtoms = Set<AnyAtom>

// store methods
export const READ_ATOM = 'r'
export const WRITE_ATOM = 'w'
export const COMMIT_ATOM = 'c'
export const SUBSCRIBE_ATOM = 's'
export const RESTORE_ATOMS = 'h'

// store dev methods (these are tentative and subject to change)
export const DEV_SUBSCRIBE_STATE = 'n'
export const DEV_GET_MOUNTED_ATOMS = 'l'
export const DEV_GET_ATOM_STATE = 'a'
export const DEV_GET_MOUNTED = 'm'

export const createStore = (
  initialValues?: Iterable<readonly [AnyAtom, unknown]>
) => {
  const committedAtomStateMap = new WeakMap<AnyAtom, AtomState>()
  const mountedMap = new WeakMap<AnyAtom, Mounted>()
  const pendingMap = new Map<
    AnyAtom,
    AtomState /* prevAtomState */ | undefined
  >()
  let stateListeners: Set<StateListener>
  let mountedAtoms: MountedAtoms
  if (typeof process === 'object' && process.env.NODE_ENV !== 'production') {
    stateListeners = new Set()
    mountedAtoms = new Set()
  }

  if (initialValues) {
    for (const [atom, value] of initialValues) {
      const atomState: AtomState = { v: value, r: 0, d: new Map() }
      if (
        typeof process === 'object' &&
        process.env.NODE_ENV !== 'production'
      ) {
        Object.freeze(atomState)
        if (!hasInitialValue(atom)) {
          console.warn(
            'Found initial value for derived atom which can cause unexpected behavior',
            atom
          )
        }
      }
      committedAtomStateMap.set(atom, atomState)
    }
  }

  type SuspensePromiseCache = Map<VersionObject | undefined, SuspensePromise>
  const suspensePromiseCacheMap = new WeakMap<AnyAtom, SuspensePromiseCache>()
  const addSuspensePromiseToCache = (
    version: VersionObject | undefined,
    atom: AnyAtom,
    suspensePromise: SuspensePromise
  ): void => {
    let cache = suspensePromiseCacheMap.get(atom)
    if (!cache) {
      cache = new Map()
      suspensePromiseCacheMap.set(atom, cache)
    }
    suspensePromise.then(() => {
      if ((cache as SuspensePromiseCache).get(version) === suspensePromise) {
        ;(cache as SuspensePromiseCache).delete(version)
        if (!(cache as SuspensePromiseCache).size) {
          suspensePromiseCacheMap.delete(atom)
        }
      }
    })
    cache.set(version, suspensePromise)
  }
  const cancelAllSuspensePromiseInCache = (
    atom: AnyAtom
  ): Set<VersionObject | undefined> => {
    const versionSet = new Set<VersionObject | undefined>()
    const cache = suspensePromiseCacheMap.get(atom)
    if (cache) {
      suspensePromiseCacheMap.delete(atom)
      cache.forEach((suspensePromise, version) => {
        cancelSuspensePromise(suspensePromise)
        versionSet.add(version)
      })
    }
    return versionSet
  }

  const versionedAtomStateMapMap = new WeakMap<
    VersionObject,
    Map<AnyAtom, AtomState>
  >()
  const getVersionedAtomStateMap = (version: VersionObject) => {
    let versionedAtomStateMap = versionedAtomStateMapMap.get(version)
    if (!versionedAtomStateMap) {
      versionedAtomStateMap = new Map()
      versionedAtomStateMapMap.set(version, versionedAtomStateMap)
    }
    return versionedAtomStateMap
  }

  const getAtomState = <Value>(
    version: VersionObject | undefined,
    atom: Atom<Value>
  ): AtomState<Value> | undefined => {
    if (version) {
      const versionedAtomStateMap = getVersionedAtomStateMap(version)
      let atomState = versionedAtomStateMap.get(atom) as
        | AtomState<Value>
        | undefined
      if (!atomState) {
        atomState = getAtomState(version.p, atom)
        if (atomState) {
          if (atomState.p) {
            atomState.p.then(() => versionedAtomStateMap.delete(atom))
          }
          versionedAtomStateMap.set(atom, atomState)
        }
      }
      return atomState
    }
    return committedAtomStateMap.get(atom) as AtomState<Value> | undefined
  }

  const setAtomState = <Value>(
    version: VersionObject | undefined,
    atom: Atom<Value>,
    atomState: AtomState<Value>
  ): void => {
    if (typeof process === 'object' && process.env.NODE_ENV !== 'production') {
      Object.freeze(atomState)
    }
    if (version) {
      const versionedAtomStateMap = getVersionedAtomStateMap(version)
      versionedAtomStateMap.set(atom, atomState)
    } else {
      const prevAtomState = committedAtomStateMap.get(atom)
      committedAtomStateMap.set(atom, atomState)
      if (!pendingMap.has(atom)) {
        pendingMap.set(atom, prevAtomState)
      }
    }
  }

  const getReadDependencies = (
    version: VersionObject | undefined,
    dependencies: Set<AnyAtom>
  ): ReadDependencies =>
    new Map(
      Array.from(dependencies).map((a) => [a, getAtomState(version, a)?.r || 0])
    )

  const setAtomValue = <Value>(
    version: VersionObject | undefined,
    atom: Atom<Value>,
    value: ResolveType<Value>,
    dependencies?: Set<AnyAtom>,
    suspensePromise?: SuspensePromise
  ): AtomState<Value> => {
    const atomState = getAtomState(version, atom)
    if (atomState) {
      if (
        suspensePromise &&
        (!('p' in atomState) ||
          !isEqualSuspensePromise(atomState.p, suspensePromise))
      ) {
        // newer async read is running, not updating
        return atomState
      }
      if ('p' in atomState) {
        cancelSuspensePromise(atomState.p)
      }
    }
    const nextAtomState: AtomState<Value> = {
      v: value,
      r: atomState?.r || 0,
      d: dependencies
        ? getReadDependencies(version, dependencies)
        : atomState?.d || new Map(),
    }
    if (
      !atomState ||
      !('v' in atomState) || // new value, or
      !Object.is(atomState.v, value) // different value
    ) {
      ++nextAtomState.r // increment revision
      if (nextAtomState.d.has(atom)) {
        nextAtomState.d.set(atom, nextAtomState.r)
      }
    }
    setAtomState(version, atom, nextAtomState)
    return nextAtomState
  }

  const setAtomReadError = <Value>(
    version: VersionObject | undefined,
    atom: Atom<Value>,
    error: ReadError,
    dependencies?: Set<AnyAtom>,
    suspensePromise?: SuspensePromise
  ): AtomState<Value> => {
    const atomState = getAtomState(version, atom)
    if (atomState) {
      if (
        suspensePromise &&
        (!('p' in atomState) ||
          !isEqualSuspensePromise(atomState.p, suspensePromise))
      ) {
        // newer async read is running, not updating
        return atomState
      }
      if ('p' in atomState) {
        cancelSuspensePromise(atomState.p)
      }
    }
    const nextAtomState: AtomState<Value> = {
      e: error, // set read error
      r: atomState?.r || 0,
      d: dependencies
        ? getReadDependencies(version, dependencies)
        : atomState?.d || new Map(),
    }
    setAtomState(version, atom, nextAtomState)
    return nextAtomState
  }

  const setAtomSuspensePromise = <Value>(
    version: VersionObject | undefined,
    atom: Atom<Value>,
    suspensePromise: SuspensePromise,
    dependencies?: Set<AnyAtom>
  ): AtomState<Value> => {
<<<<<<< HEAD
    const atomState = getAtomState(version, atom)
    if (atomState && atomState.p) {
=======
    const atomState = getAtomState(atom)
    if (atomState && 'p' in atomState) {
>>>>>>> 985872e8
      if (isEqualSuspensePromise(atomState.p, suspensePromise)) {
        // the same promise, not updating
        return atomState
      }
      cancelSuspensePromise(atomState.p)
    }
    addSuspensePromiseToCache(version, atom, suspensePromise)
    const nextAtomState: AtomState<Value> = {
      p: suspensePromise,
      r: atomState?.r || 0,
      d: dependencies
        ? getReadDependencies(version, dependencies)
        : atomState?.d || new Map(),
    }
    setAtomState(version, atom, nextAtomState)
    return nextAtomState
  }

  const setAtomPromiseOrValue = <Value>(
    version: VersionObject | undefined,
    atom: Atom<Value>,
    promiseOrValue: Value,
    dependencies?: Set<AnyAtom>
  ): AtomState<Value> => {
    if (promiseOrValue instanceof Promise) {
      const suspensePromise = createSuspensePromise(
        promiseOrValue
          .then((value: ResolveType<Value>) => {
<<<<<<< HEAD
            setAtomValue(version, atom, value, dependencies, suspensePromise)
            flushPending(version)
=======
            setAtomValue(atom, value, dependencies, suspensePromise)
            flushPending()
>>>>>>> 985872e8
          })
          .catch((e) => {
            if (e instanceof Promise) {
              if (
                isSuspensePromise(e) &&
                isSuspensePromiseAlreadyCancelled(e)
              ) {
                // schedule another read later
<<<<<<< HEAD
                e.finally(() => readAtomState(version, atom, true))
=======
                // FIXME not 100% confident with this code
                e.then(() => readAtomState(atom, true))
>>>>>>> 985872e8
              }
              return e
            }
            setAtomReadError(version, atom, e, dependencies, suspensePromise)
            flushPending(version)
          })
      )
      return setAtomSuspensePromise(
        version,
        atom,
        suspensePromise,
        dependencies
      )
    }
    return setAtomValue(
<<<<<<< HEAD
      version,
=======
>>>>>>> 985872e8
      atom,
      promiseOrValue as ResolveType<Value>,
      dependencies
    )
  }

  const setAtomInvalidated = <Value>(
    version: VersionObject | undefined,
    atom: Atom<Value>
  ): void => {
    const atomState = getAtomState(version, atom)
    if (atomState) {
      const nextAtomState: AtomState<Value> = {
        ...atomState, // copy everything
        i: atomState.r, // set invalidated revision
      }
      setAtomState(version, atom, nextAtomState)
    } else if (
      typeof process === 'object' &&
      process.env.NODE_ENV !== 'production'
    ) {
      console.warn('[Bug] could not invalidate non existing atom', atom)
    }
  }

  const readAtomState = <Value>(
    version: VersionObject | undefined,
    atom: Atom<Value>,
    force?: boolean
  ): AtomState<Value> => {
    if (!force) {
      const atomState = getAtomState(version, atom)
      if (atomState) {
        atomState.d.forEach((_, a) => {
          if (a !== atom) {
            if (!mountedMap.has(a)) {
              // not mounted
              readAtomState(version, a)
            } else {
              const aState = getAtomState(version, a)
              if (
                aState &&
                aState.r === aState.i // revision is invalidated
              ) {
<<<<<<< HEAD
                readAtomState(version, a, true)
=======
                readAtomState(a)
>>>>>>> 985872e8
              }
            }
          }
        })
        if (
          Array.from(atomState.d.entries()).every(([a, r]) => {
            const aState = getAtomState(version, a)
            return (
              aState &&
              !('e' in aState) && // no read error
              !('p' in aState) && // no suspense promise
              aState.r !== aState.i && // revision is not invalidated
              aState.r === r // revision is equal to the last one
            )
          })
        ) {
          return atomState
        }
      }
    }
    const dependencies = new Set<AnyAtom>()
    try {
      const promiseOrValue = atom.read(<V>(a: Atom<V>) => {
        dependencies.add(a)
        const aState =
          (a as AnyAtom) === atom
            ? getAtomState(version, a)
            : readAtomState(version, a)
        if (aState) {
          if ('e' in aState) {
            throw aState.e // read error
          }
          if ('p' in aState) {
            throw aState.p // suspense promise
          }
          return aState.v as ResolveType<V> // value
        }
        if (hasInitialValue(a)) {
          return a.init
        }
        // NOTE invalid derived atoms can reach here
        throw new Error('no atom init')
      })
      return setAtomPromiseOrValue(version, atom, promiseOrValue, dependencies)
    } catch (errorOrPromise) {
      if (errorOrPromise instanceof Promise) {
        const suspensePromise = createSuspensePromise(errorOrPromise)
        return setAtomSuspensePromise(
          version,
          atom,
          suspensePromise,
          dependencies
        )
      }
      return setAtomReadError(version, atom, errorOrPromise, dependencies)
    }
  }

  const readAtom = <Value>(
    readingAtom: Atom<Value>,
    version?: VersionObject
  ): AtomState<Value> => {
    const atomState = readAtomState(version, readingAtom)
    return atomState
  }

  const addAtom = (addingAtom: AnyAtom): Mounted => {
    let mounted = mountedMap.get(addingAtom)
    if (!mounted) {
      mounted = mountAtom(addingAtom)
    }
    return mounted
  }

  // FIXME doesn't work with mutally dependent atoms
  const canUnmountAtom = (atom: AnyAtom, mounted: Mounted) =>
    !mounted.l.size &&
    (!mounted.d.size || (mounted.d.size === 1 && mounted.d.has(atom)))

  const delAtom = (deletingAtom: AnyAtom): void => {
    const mounted = mountedMap.get(deletingAtom)
    if (mounted && canUnmountAtom(deletingAtom, mounted)) {
      unmountAtom(deletingAtom)
    }
  }

  const invalidateDependents = <Value>(
    version: VersionObject | undefined,
    atom: Atom<Value>
  ): void => {
    const mounted = mountedMap.get(atom)
    mounted?.d.forEach((dependent) => {
      if (dependent !== atom) {
        setAtomInvalidated(version, dependent)
        invalidateDependents(version, dependent)
      }
    })
  }

  const writeAtomState = <Value, Update, Result extends void | Promise<void>>(
    version: VersionObject | undefined,
    atom: WritableAtom<Value, Update, Result>,
    update: Update
  ): void | Promise<void> => {
    let isSync = true
    const writeGetter: WriteGetter = <V>(
      a: Atom<V>,
      options?: {
        unstable_promise: boolean
      }
    ) => {
      if (typeof options === 'boolean') {
        console.warn('[DEPRECATED] Please use { unstable_promise: true }')
        options = { unstable_promise: options }
      }
      const aState = readAtomState(version, a)
      if ('e' in aState) {
        throw aState.e // read error
      }
      if ('p' in aState) {
        if (options?.unstable_promise) {
          return aState.p.then(() =>
            writeGetter(a as unknown as Atom<Promise<unknown>>, options as any)
          ) as Promise<ResolveType<V>> // FIXME proper typing
        }
        if (
          typeof process === 'object' &&
          process.env.NODE_ENV !== 'production'
        ) {
          console.info(
            'Reading pending atom state in write operation. We throw a promise for now.',
            a
          )
        }
        throw aState.p // suspense promise
      }
      if ('v' in aState) {
        return aState.v as ResolveType<V> // value
      }
      if (
        typeof process === 'object' &&
        process.env.NODE_ENV !== 'production'
      ) {
        console.warn(
          '[Bug] no value found while reading atom in write operation. This is probably a bug.',
          a
        )
      }
      throw new Error('no value found')
    }
    const setter: Setter = <V, U, R extends void | Promise<void>>(
      a: WritableAtom<V, U, R>,
      v?: V
    ) => {
      let promiseOrVoid: void | Promise<void>
      if ((a as AnyWritableAtom) === atom) {
        if (!hasInitialValue(a)) {
          // NOTE technically possible but restricted as it may cause bugs
          throw new Error('atom not writable')
        }
<<<<<<< HEAD
        const aState = getAtomState(version, a)
        // Bail out, if update value and current value are equal
        if (aState && 'v' in aState && Object.is(aState.v, v)) {
          return
        }
        const versionSet = cancelAllSuspensePromiseInCache(a)
        versionSet.forEach((cancelledVersion) => {
          if (cancelledVersion !== version) {
            setAtomPromiseOrValue(cancelledVersion, a, v)
          }
        })
        setAtomPromiseOrValue(version, a, v)
        invalidateDependents(version, a)
=======
        setAtomPromiseOrValue(a, v)
        invalidateDependents(a)
        flushPending()
>>>>>>> 985872e8
      } else {
        promiseOrVoid = writeAtomState(version, a as AnyWritableAtom, v)
      }
      if (!isSync) {
        flushPending(version)
      }
      return promiseOrVoid
    }
    const promiseOrVoid = atom.write(writeGetter, setter, update)
    isSync = false
    version = undefined
    return promiseOrVoid
  }

  const writeAtom = <Value, Update, Result extends void | Promise<void>>(
    writingAtom: WritableAtom<Value, Update, Result>,
    update: Update,
    version?: VersionObject
  ): void | Promise<void> => {
    const promiseOrVoid = writeAtomState(version, writingAtom, update)
    flushPending(version)
    return promiseOrVoid
  }

  const isActuallyWritableAtom = (atom: AnyAtom): atom is AnyWritableAtom =>
    !!(atom as AnyWritableAtom).write

  const mountAtom = <Value>(
    atom: Atom<Value>,
    initialDependent?: AnyAtom
  ): Mounted => {
    // mount self
    const mounted: Mounted = {
      d: new Set(initialDependent && [initialDependent]),
      l: new Set(),
    }
    mountedMap.set(atom, mounted)
    if (typeof process === 'object' && process.env.NODE_ENV !== 'production') {
      mountedAtoms.add(atom)
    }
    // mount read dependencies before onMount
    const atomState = readAtomState(undefined, atom)
    atomState.d.forEach((_, a) => {
      if (a !== atom) {
        const aMounted = mountedMap.get(a)
        if (aMounted) {
          aMounted.d.add(atom) // add dependent
        } else {
          mountAtom(a, atom)
        }
      }
    })
    // onMount
    if (isActuallyWritableAtom(atom) && atom.onMount) {
      const setAtom = (update: unknown) => writeAtom(atom, update)
      const onUnmount = atom.onMount(setAtom)
      if (onUnmount) {
        mounted.u = onUnmount
      }
    }
    return mounted
  }

  const unmountAtom = <Value>(atom: Atom<Value>): void => {
    // unmount self
    const onUnmount = mountedMap.get(atom)?.u
    if (onUnmount) {
      onUnmount()
    }
    mountedMap.delete(atom)
    if (typeof process === 'object' && process.env.NODE_ENV !== 'production') {
      mountedAtoms.delete(atom)
    }
    // unmount read dependencies afterward
    const atomState = getAtomState(undefined, atom)
    if (atomState) {
      atomState.d.forEach((_, a) => {
        if (a !== atom) {
          const mounted = mountedMap.get(a)
          if (mounted) {
            mounted.d.delete(atom)
            if (canUnmountAtom(a, mounted)) {
              unmountAtom(a)
            }
          }
        }
      })
    } else if (
      typeof process === 'object' &&
      process.env.NODE_ENV !== 'production'
    ) {
      console.warn('[Bug] could not find atom state to unmount', atom)
    }
  }

  const mountDependencies = <Value>(
    atom: Atom<Value>,
    atomState: AtomState<Value>,
    prevReadDependencies: ReadDependencies
  ): void => {
    const dependencies = new Set(atomState.d.keys())
    prevReadDependencies.forEach((_, a) => {
      if (dependencies.has(a)) {
        // not changed
        dependencies.delete(a)
        return
      }
      const mounted = mountedMap.get(a)
      if (mounted) {
        mounted.d.delete(atom) // delete from dependents
        if (canUnmountAtom(a, mounted)) {
          unmountAtom(a)
        }
      }
    })
    dependencies.forEach((a) => {
      const mounted = mountedMap.get(a)
      if (mounted) {
        mounted.d.add(atom) // add to dependents
      } else {
        mountAtom(a, atom)
      }
    })
  }

  const flushPending = (version: VersionObject | undefined): void => {
    if (version) {
      const versionedAtomStateMap = getVersionedAtomStateMap(version)
      versionedAtomStateMap.forEach((atomState, atom) => {
        if (atomState !== committedAtomStateMap.get(atom)) {
          const mounted = mountedMap.get(atom)
          mounted?.l.forEach((listener) => listener(version))
        }
      })
      return
    }
    const pending = Array.from(pendingMap)
    pendingMap.clear()
    pending.forEach(([atom, prevAtomState]) => {
      const atomState = getAtomState(undefined, atom)
      if (atomState && atomState.d !== prevAtomState?.d) {
        mountDependencies(atom, atomState, prevAtomState?.d || new Map())
      }
      const mounted = mountedMap.get(atom)
      mounted?.l.forEach((listener) => listener())
      if (
        typeof process === 'object' &&
        process.env.NODE_ENV !== 'production'
      ) {
        stateListeners.forEach((l) => l(atom, !prevAtomState))
      }
    })
  }

  const commitVersionedAtomStateMap = (version: VersionObject) => {
    const versionedAtomStateMap = getVersionedAtomStateMap(version)
    versionedAtomStateMap.forEach((atomState, atom) => {
      const prevAtomState = committedAtomStateMap.get(atom)
      if (atomState.r > (prevAtomState?.r || 0)) {
        committedAtomStateMap.set(atom, atomState)
        if (atomState.d !== prevAtomState?.d) {
          mountDependencies(atom, atomState, prevAtomState?.d || new Map())
        }
      }
    })
  }

  const commitAtom = (_atom: AnyAtom | null, version?: VersionObject) => {
    if (version) {
      commitVersionedAtomStateMap(version)
    }
    flushPending(undefined)
  }

  const subscribeAtom = (
    atom: AnyAtom,
    callback: (version?: VersionObject) => void
  ) => {
    const mounted = addAtom(atom)
    const listeners = mounted.l
    listeners.add(callback)
    return () => {
      listeners.delete(callback)
      delAtom(atom)
    }
  }

  const restoreAtoms = (
    values: Iterable<readonly [AnyAtom, unknown]>,
    version?: VersionObject
  ): void => {
    for (const [atom, value] of values) {
      if (hasInitialValue(atom)) {
        setAtomPromiseOrValue(version, atom, value)
        invalidateDependents(version, atom)
      }
    }
    flushPending(version)
  }

  if (typeof process === 'object' && process.env.NODE_ENV !== 'production') {
    return {
      [READ_ATOM]: readAtom,
      [WRITE_ATOM]: writeAtom,
      [COMMIT_ATOM]: commitAtom,
      [SUBSCRIBE_ATOM]: subscribeAtom,
      [RESTORE_ATOMS]: restoreAtoms,
      [DEV_SUBSCRIBE_STATE]: (l: StateListener) => {
        stateListeners.add(l)
        return () => {
          stateListeners.delete(l)
        }
      },
      [DEV_GET_MOUNTED_ATOMS]: () => mountedAtoms.values(),
      [DEV_GET_ATOM_STATE]: (a: AnyAtom) => committedAtomStateMap.get(a),
      [DEV_GET_MOUNTED]: (a: AnyAtom) => mountedMap.get(a),
    }
  }
  return {
    [READ_ATOM]: readAtom,
    [WRITE_ATOM]: writeAtom,
    [COMMIT_ATOM]: commitAtom,
    [SUBSCRIBE_ATOM]: subscribeAtom,
    [RESTORE_ATOMS]: restoreAtoms,
  }
}

export type Store = ReturnType<typeof createStore><|MERGE_RESOLUTION|>--- conflicted
+++ resolved
@@ -28,12 +28,6 @@
 
 // immutable atom state
 export type AtomState<Value = unknown> = {
-<<<<<<< HEAD
-  e?: ReadError
-  p?: SuspensePromise
-  v?: ResolveType<Value>
-=======
->>>>>>> 985872e8
   r: Revision
   i?: InvalidatedRevision
   d: ReadDependencies
@@ -163,7 +157,7 @@
       if (!atomState) {
         atomState = getAtomState(version.p, atom)
         if (atomState) {
-          if (atomState.p) {
+          if ('p' in atomState) {
             atomState.p.then(() => versionedAtomStateMap.delete(atom))
           }
           versionedAtomStateMap.set(atom, atomState)
@@ -282,13 +276,8 @@
     suspensePromise: SuspensePromise,
     dependencies?: Set<AnyAtom>
   ): AtomState<Value> => {
-<<<<<<< HEAD
     const atomState = getAtomState(version, atom)
-    if (atomState && atomState.p) {
-=======
-    const atomState = getAtomState(atom)
     if (atomState && 'p' in atomState) {
->>>>>>> 985872e8
       if (isEqualSuspensePromise(atomState.p, suspensePromise)) {
         // the same promise, not updating
         return atomState
@@ -317,13 +306,8 @@
       const suspensePromise = createSuspensePromise(
         promiseOrValue
           .then((value: ResolveType<Value>) => {
-<<<<<<< HEAD
             setAtomValue(version, atom, value, dependencies, suspensePromise)
             flushPending(version)
-=======
-            setAtomValue(atom, value, dependencies, suspensePromise)
-            flushPending()
->>>>>>> 985872e8
           })
           .catch((e) => {
             if (e instanceof Promise) {
@@ -332,12 +316,8 @@
                 isSuspensePromiseAlreadyCancelled(e)
               ) {
                 // schedule another read later
-<<<<<<< HEAD
-                e.finally(() => readAtomState(version, atom, true))
-=======
                 // FIXME not 100% confident with this code
-                e.then(() => readAtomState(atom, true))
->>>>>>> 985872e8
+                e.then(() => readAtomState(version, atom, true))
               }
               return e
             }
@@ -353,10 +333,7 @@
       )
     }
     return setAtomValue(
-<<<<<<< HEAD
       version,
-=======
->>>>>>> 985872e8
       atom,
       promiseOrValue as ResolveType<Value>,
       dependencies
@@ -401,11 +378,7 @@
                 aState &&
                 aState.r === aState.i // revision is invalidated
               ) {
-<<<<<<< HEAD
-                readAtomState(version, a, true)
-=======
-                readAtomState(a)
->>>>>>> 985872e8
+                readAtomState(version, a)
               }
             }
           }
@@ -566,12 +539,6 @@
           // NOTE technically possible but restricted as it may cause bugs
           throw new Error('atom not writable')
         }
-<<<<<<< HEAD
-        const aState = getAtomState(version, a)
-        // Bail out, if update value and current value are equal
-        if (aState && 'v' in aState && Object.is(aState.v, v)) {
-          return
-        }
         const versionSet = cancelAllSuspensePromiseInCache(a)
         versionSet.forEach((cancelledVersion) => {
           if (cancelledVersion !== version) {
@@ -580,11 +547,6 @@
         })
         setAtomPromiseOrValue(version, a, v)
         invalidateDependents(version, a)
-=======
-        setAtomPromiseOrValue(a, v)
-        invalidateDependents(a)
-        flushPending()
->>>>>>> 985872e8
       } else {
         promiseOrVoid = writeAtomState(version, a as AnyWritableAtom, v)
       }
