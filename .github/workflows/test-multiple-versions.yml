name: Test Multiple Versions

on:
  push:
    branches: [main]
  pull_request:
    types: [opened, synchronize]

jobs:
  test:
    runs-on: ubuntu-latest
    steps:
      - uses: actions/checkout@v2
      - uses: actions/setup-node@v2
        with:
          node-version: '12'
          cache: yarn
      - run: git fetch --depth=1 origin +refs/tags/*:refs/tags/*
      - run: yarn install --frozen-lockfile --check-files
      - name: Test Build # we don't have any other workflows to test build
        run: yarn build
      - name: Test Default with Provider
        run: yarn test:ci
      - name: Test Default without Provider
        run: yarn test:ci
        env:
          PROVIDER_MODE: 'PROVIDER_LESS'
      - name: Test Default with Versioned Write
        run: yarn test:ci
        env:
          PROVIDER_MODE: 'VERSIONED_WRITE'

  test_matrix:
    runs-on: ubuntu-latest
    strategy:
      fail-fast: false
      matrix:
        react:
          - 16.8.6
          - 16.9.0
          - 17.0.0
<<<<<<< HEAD
          - 18.0.0-beta-149b420f6-20211119
          - 0.0.0-experimental-149b420f6-20211119
        mode: [NORMAL, PROVIDER_LESS, VERSIONED_WRITE]
=======
          - 18.0.0-rc.0
          - 0.0.0-experimental-575791925-20211213
        mode: [withProvider, withoutProvider]
>>>>>>> 4721203b
        testing: [default, alpha]
        exclude:
          - { react: 16.8.6, mode: VERSIONED_WRITE }
          - { react: 16.8.6, testing: alpha }
          - { react: 16.9.0, testing: alpha }
          - { react: 17.0.0, testing: alpha }
          - { react: 18.0.0-rc.0, testing: default } # suspense doesn't work?
          - { react: 0.0.0-experimental-575791925-20211213, testing: default } # suspense doesn't work?
    steps:
      - uses: actions/checkout@v2
      - uses: actions/setup-node@v2
        with:
          node-version: '12'
          cache: yarn
      - run: git fetch --depth=1 origin +refs/tags/*:refs/tags/*
      - run: yarn install --frozen-lockfile --check-files
      - name: Install alpha testing-library
        if: ${{ matrix.testing == 'alpha' }}
        run: yarn add -D @testing-library/react@alpha
      - name: Patch for React 16.8
        if: ${{ startsWith(matrix.react, '16.8.') }}
        run: |
          sed -i~ 's/it(.async atom double chain without setTimeout (#751).,/it.skip("async atom double chain without setTimeout (#751)",/' tests/async.test.tsx
      - name: Patch for React 16
        if: ${{ startsWith(matrix.react, '16.') }}
        run: |
          sed -i~ '1s/^/import React from "react";/' tests/*.tsx tests/*/*.tsx
          sed -i~ 's/automatic/classic/' babel.config.js
          sed -i~ 's/automatic/classic/' .swcrc
      - name: Test ${{ matrix.react }} ${{ matrix.mode }}
        run: |
          yarn add -D react@${{ matrix.react }} react-dom@${{ matrix.react }}
          yarn test:ci
        env:
          PROVIDER_MODE: ${{ matrix.mode }}<|MERGE_RESOLUTION|>--- conflicted
+++ resolved
@@ -39,15 +39,9 @@
           - 16.8.6
           - 16.9.0
           - 17.0.0
-<<<<<<< HEAD
-          - 18.0.0-beta-149b420f6-20211119
-          - 0.0.0-experimental-149b420f6-20211119
-        mode: [NORMAL, PROVIDER_LESS, VERSIONED_WRITE]
-=======
           - 18.0.0-rc.0
           - 0.0.0-experimental-575791925-20211213
-        mode: [withProvider, withoutProvider]
->>>>>>> 4721203b
+        mode: [NORMAL, PROVIDER_LESS, VERSIONED_WRITE]
         testing: [default, alpha]
         exclude:
           - { react: 16.8.6, mode: VERSIONED_WRITE }
