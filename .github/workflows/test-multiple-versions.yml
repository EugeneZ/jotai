name: Test Multiple Versions

on:
  push:
    branches: [main]
  pull_request:
    types: [opened, synchronize]

jobs:
  test:
    runs-on: ubuntu-latest
    steps:
      - uses: actions/checkout@v2
      - uses: actions/setup-node@v2
        with:
          node-version: '12'
          cache: yarn
      - run: git fetch --depth=1 origin +refs/tags/*:refs/tags/*
      - run: yarn install --frozen-lockfile --check-files
      - name: Test Build # we don't have any other workflows to test build
        run: yarn build
      - name: Test Default with Provider
        run: yarn test:ci
      - name: Test Default without Provider
        run: yarn test:ci
        env:
          PROVIDER_MODE: 'PROVIDER_LESS'
      - name: Test Default with Versioned Write
        run: yarn test:ci
        env:
          PROVIDER_MODE: 'VERSIONED_WRITE'

  test_matrix:
    runs-on: ubuntu-latest
    strategy:
      fail-fast: false
      matrix:
        react:
          - 16.8.6
          - 16.9.0
          - 17.0.0
          - 18.0.0-rc.0
<<<<<<< HEAD
          - 0.0.0-experimental-575791925-20211213
        mode: [NORMAL, PROVIDER_LESS, VERSIONED_WRITE]
=======
          - 0.0.0-experimental-aa8f2bdbc-20211215
        mode: [withProvider, withoutProvider]
>>>>>>> e30b756e
        testing: [default, alpha]
        exclude:
          - { react: 16.8.6, mode: VERSIONED_WRITE }
          - { react: 16.8.6, testing: alpha }
          - { react: 16.9.0, testing: alpha }
          - { react: 17.0.0, testing: alpha }
          - { react: 18.0.0-rc.0, testing: default } # suspense doesn't work?
          - { react: 0.0.0-experimental-aa8f2bdbc-20211215, testing: default } # suspense doesn't work?
    steps:
      - uses: actions/checkout@v2
      - uses: actions/setup-node@v2
        with:
          node-version: '12'
          cache: yarn
      - run: git fetch --depth=1 origin +refs/tags/*:refs/tags/*
      - run: yarn install --frozen-lockfile --check-files
      - name: Install alpha testing-library
        if: ${{ matrix.testing == 'alpha' }}
        run: yarn add -D @testing-library/react@alpha
      - name: Patch for React 16.8
        if: ${{ startsWith(matrix.react, '16.8.') }}
        run: |
          sed -i~ 's/it(.async atom double chain without setTimeout (#751).,/it.skip("async atom double chain without setTimeout (#751)",/' tests/async.test.tsx
      - name: Patch for React 16
        if: ${{ startsWith(matrix.react, '16.') }}
        run: |
          sed -i~ '1s/^/import React from "react";/' tests/*.tsx tests/*/*.tsx
          sed -i~ 's/automatic/classic/' babel.config.js
          sed -i~ 's/automatic/classic/' .swcrc
      - name: Test ${{ matrix.react }} ${{ matrix.mode }}
        run: |
          yarn add -D react@${{ matrix.react }} react-dom@${{ matrix.react }}
          yarn test:ci
        env:
          PROVIDER_MODE: ${{ matrix.mode }}<|MERGE_RESOLUTION|>--- conflicted
+++ resolved
@@ -40,13 +40,8 @@
           - 16.9.0
           - 17.0.0
           - 18.0.0-rc.0
-<<<<<<< HEAD
-          - 0.0.0-experimental-575791925-20211213
+          - 0.0.0-experimental-aa8f2bdbc-20211215
         mode: [NORMAL, PROVIDER_LESS, VERSIONED_WRITE]
-=======
-          - 0.0.0-experimental-aa8f2bdbc-20211215
-        mode: [withProvider, withoutProvider]
->>>>>>> e30b756e
         testing: [default, alpha]
         exclude:
           - { react: 16.8.6, mode: VERSIONED_WRITE }
